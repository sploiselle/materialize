// Copyright 2018 sqlparser-rs contributors. All rights reserved.
// Copyright Materialize, Inc. All rights reserved.
//
// This file is derived from the sqlparser-rs project, available at
// https://github.com/andygrove/sqlparser-rs. It was incorporated
// directly into Materialize on December 21, 2019.
//
// Licensed under the Apache License, Version 2.0 (the "License");
// you may not use this file except in compliance with the License.
// You may obtain a copy of the License in the LICENSE file at the
// root of this repository, or online at
//
//     http://www.apache.org/licenses/LICENSE-2.0
//
// Unless required by applicable law or agreed to in writing, software
// distributed under the License is distributed on an "AS IS" BASIS,
// WITHOUT WARRANTIES OR CONDITIONS OF ANY KIND, either express or implied.
// See the License for the specific language governing permissions and
// limitations under the License.

use std::fmt;

use repr::datetime::DateTimeField;

mod datetime;
use crate::ast::display::{AstDisplay, AstFormatter};
pub use datetime::{ExtractField, IntervalValue};

#[derive(Debug)]
pub struct ValueError(String);

impl std::error::Error for ValueError {}

impl fmt::Display for ValueError {
    fn fmt(&self, f: &mut fmt::Formatter) -> fmt::Result {
        write!(f, "{}", self.0)
    }
}

/// Primitive SQL values such as number and string
#[derive(Debug, Clone, PartialEq, Eq, Hash)]
pub enum Value {
    /// Numeric literal
    Number(String),
    /// 'string value'
    SingleQuotedString(String),
    /// X'hex value'
    HexStringLiteral(String),
    /// Boolean value true or false
    Boolean(bool),
    /// `DATE '...'` literals
    Date(String),
    /// `TIME '...'` literals
    Time(String),
    /// `TIMESTAMP '...'` literals
    Timestamp(String),
    /// `TIMESTAMP WITH TIME ZONE` literals
    TimestampTz(String),
    /// INTERVAL literals, roughly in the following format:
    ///
    /// ```text
    /// INTERVAL '<value>' <leading_field> [ TO <last_field>
    ///     [ (<fractional_seconds_precision>) ] ]
    /// ```
    /// e.g. `INTERVAL '123:45.678' MINUTE TO SECOND(2)`.
    Interval(IntervalValue),
    /// `NULL` value
    Null,
}

impl AstDisplay for Value {
    fn fmt(&self, f: &mut AstFormatter) {
        match self {
            Value::Number(v) => f.write_str(v),
            Value::SingleQuotedString(v) => {
                f.write_str("'");
                f.write_node(&escape_single_quote_string(v));
                f.write_str("'");
            }
            Value::HexStringLiteral(v) => {
                f.write_str("X'");
                f.write_str(v);
                f.write_str("'");
            }
            Value::Boolean(v) => f.write_str(v),
            Value::Date(v) => {
                f.write_str("DATE '");
                f.write_node(&escape_single_quote_string(v));
                f.write_str("'");
            }
            Value::Time(v) => {
                f.write_str("TIME '");
                f.write_node(&escape_single_quote_string(v));
                f.write_str("'");
            }
            Value::Timestamp(v) => {
                f.write_str("TIMESTAMP '");
                f.write_node(&escape_single_quote_string(v));
                f.write_str("'");
            }
            Value::TimestampTz(v) => {
                f.write_str("TIMESTAMP WITH TIME ZONE '");
                f.write_node(&escape_single_quote_string(v));
                f.write_str("'");
            }
            Value::Interval(IntervalValue {
                value,
                precision_high: _,
                precision_low: _,
                fsec_max_precision: Some(fsec_max_precision),
            }) => {
                f.write_str("INTERVAL '");
                f.write_node(&escape_single_quote_string(value));
                f.write_str("' SECOND (");
                f.write_str(fsec_max_precision);
                f.write_str(")");
            }
            Value::Interval(IntervalValue {
                value,
                precision_high,
                precision_low,
                fsec_max_precision,
            }) => {
                f.write_str("INTERVAL '");
                f.write_node(&escape_single_quote_string(value));
                f.write_str("'");
                match (precision_high, precision_low, fsec_max_precision) {
                    (DateTimeField::Year, DateTimeField::Second, None) => {}
                    (DateTimeField::Year, DateTimeField::Second, Some(ns)) => {
                        f.write_str(" SECOND(");
                        f.write_str(ns);
                        f.write_str(")");
                    }
                    (DateTimeField::Year, low, None) => {
                        f.write_str(" ");
                        f.write_str(low);
                    }
                    (high, low, None) => {
                        f.write_str(" ");
                        f.write_str(high);
                        f.write_str(" TO ");
                        f.write_str(low);
                    }
                    (high, low, Some(ns)) => {
                        f.write_str(" ");
                        f.write_str(high);
                        f.write_str(" TO ");
                        f.write_str(low);
                        f.write_str("(");
                        f.write_str(ns);
                        f.write_str(")");
                    }
                }
            }
<<<<<<< HEAD
            Value::Null => write!(f, "NULL"),
=======
            Value::Null => f.write_str("NULL"),
            Value::Array(array) => {
                let mut values = array.iter().peekable();
                f.write_str("ARRAY[");
                while let Some(value) = values.next() {
                    f.write_node(value);
                    if values.peek().is_some() {
                        f.write_str(", ");
                    }
                }
                f.write_str("]");
            }
>>>>>>> 5d7d1545
        }
    }
}
impl_display!(Value);

pub struct EscapeSingleQuoteString<'a>(&'a str);

impl<'a> AstDisplay for EscapeSingleQuoteString<'a> {
    fn fmt(&self, f: &mut AstFormatter) {
        for c in self.0.chars() {
            if c == '\'' {
                f.write_str("\'\'");
            } else {
                f.write_str(c);
            }
        }
    }
}
impl<'a> fmt::Display for EscapeSingleQuoteString<'a> {
    fn fmt(&self, f: &mut fmt::Formatter) -> fmt::Result {
        f.write_str(&self.to_ast_string())
    }
}

pub fn escape_single_quote_string(s: &str) -> EscapeSingleQuoteString<'_> {
    EscapeSingleQuoteString(s)
}

#[cfg(test)]
mod test {
    use super::*;

    #[test]
    fn iterate_datetimefield() {
        use DateTimeField::*;
        assert_eq!(
            Year.into_iter().take(10).collect::<Vec<_>>(),
            vec![Month, Day, Hour, Minute, Second]
        )
    }
}<|MERGE_RESOLUTION|>--- conflicted
+++ resolved
@@ -152,22 +152,7 @@
                     }
                 }
             }
-<<<<<<< HEAD
-            Value::Null => write!(f, "NULL"),
-=======
             Value::Null => f.write_str("NULL"),
-            Value::Array(array) => {
-                let mut values = array.iter().peekable();
-                f.write_str("ARRAY[");
-                while let Some(value) = values.next() {
-                    f.write_node(value);
-                    if values.peek().is_some() {
-                        f.write_str(", ");
-                    }
-                }
-                f.write_str("]");
-            }
->>>>>>> 5d7d1545
         }
     }
 }
