// Copyright 2019 Materialize, Inc. All rights reserved.
//
// This file is part of Materialize. Materialize may not be used or
// distributed without the express permission of Materialize, Inc.

use failure::bail;
use std::collections::hash_map::Entry;
use std::collections::HashMap;
use std::iter::{self, FromIterator};

use dataflow::SourceConnector;

use dataflow::{Dataflow, LocalSourceConnector, Source};
use repr::RelationType;

#[derive(Debug)]
pub struct DataflowStore {
    inner: HashMap<String, DataflowAndMetadata>,
}

#[derive(Debug)]
struct DataflowAndMetadata {
    inner: Dataflow,
    used_by: Vec<String>,
}

impl DataflowStore {
    pub fn new(logging_config: Option<&dataflow::logging::LoggingConfiguration>) -> DataflowStore {
        match logging_config {
            Some(logging_config) => {
                DataflowStore::from_iter(logging_config.active_logs.iter().map(|log| {
                    Dataflow::Source(Source {
                        name: log.name().to_string(),
                        connector: SourceConnector::Local(LocalSourceConnector {
                            uuid: uuid::Uuid::new_v4(),
                        }),
                        typ: log.schema(),
                    })
                }))
            }
            None => DataflowStore::from_iter(iter::empty()),
        }
    }

    pub fn try_get(&self, name: &str) -> Option<&Dataflow> {
        self.inner.get(name).map(|dm| &dm.inner)
    }

    pub fn get(&self, name: &str) -> Result<&Dataflow, failure::Error> {
        self.try_get(name)
            .ok_or_else(|| failure::err_msg(format!("dataflow {} does not exist", name)))
    }

    pub fn get_type(&self, name: &str) -> Result<&RelationType, failure::Error> {
        match self.get(name)? {
            Dataflow::Sink { .. } => {
                bail!("dataflow {} is a sink and cannot be depended upon", name)
            }
            dataflow => Ok(dataflow.typ()),
        }
    }

    pub fn insert(&mut self, dataflow: Dataflow) -> Result<(), failure::Error> {
        let name = dataflow.name().to_owned();
        match self.inner.entry(name.clone()) {
            Entry::Occupied(_) => bail!("dataflow {} already exists", name),
            Entry::Vacant(vacancy) => {
                vacancy.insert(DataflowAndMetadata {
                    inner: dataflow.clone(),
                    used_by: Vec::new(),
                });
            }
        }
        for u in dataflow.uses() {
            match self.inner.get_mut(u) {
                Some(entry) => entry.used_by.push(name.clone()),
                None => panic!(
                    "DataflowStore: missing dependent dataflow {} while installing {}",
                    u, name
                ),
            }
        }
        Ok(())
    }

    pub fn remove(
        &mut self,
        name: &str,
        mode: RemoveMode,
        removed: &mut Vec<Dataflow>,
    ) -> Result<(), failure::Error> {
        let metadata = match self.inner.get(name) {
            Some(metadata) => metadata,
            None => return Ok(()),
        };

        match mode {
            RemoveMode::Restrict => {
                if !metadata.used_by.is_empty() {
                    bail!(
                        "cannot delete {}: still depended upon by dataflow '{}'",
                        name,
                        metadata.used_by[0]
                    )
                }
            }
            RemoveMode::Cascade => {
                let used_by = metadata.used_by.clone();
                for u in used_by {
                    // We may have removed other dependent dataflows on a prior
                    // turn of the loop, so cascading removes must not fail, or
                    // we'll have violated atomicity. Therefore unwrap instead
                    // of propagating the error.
                    self.remove(&u, RemoveMode::Cascade, removed).unwrap();
                }
            }
        }

        // Safe to unwrap, because we already proved above that name exists in
        // self.inner.
        let metadata = self.inner.remove(name).unwrap();
        for u in metadata.inner.uses() {
            match self.inner.get_mut(u) {
                Some(entry) => entry.used_by.retain(|u| u != name),
                None => panic!(
                    "DataflowStore: missing dependent dataflow {} while removing {}",
                    u, name
                ),
            }
        }

        removed.push(metadata.inner);

        Ok(())
    }

    pub fn iter(&self) -> impl Iterator<Item = (&str, &Dataflow)> {
        self.inner.iter().map(|(k, v)| (k.as_str(), &v.inner))
    }
}

<<<<<<< HEAD
impl Default for DataflowStore {
    fn default() -> DataflowStore {
        // TODO: This should be more closely coupled to the actual logging configuration.
        dataflow::logging::LogVariant::default_logs()
            .into_iter()
            .map(|log| {
                Dataflow::Source(Source {
                    name: log.name().to_string(),
                    connector: SourceConnector::Local(LocalSourceConnector {
                        uuid: uuid::Uuid::new_v4(),
                    }),
                    typ: log.schema(),
                    pkey_indices: Vec::new(), // What should we actually do here?
                })
            })
            .collect()
    }
}

=======
>>>>>>> d44e4ace
impl FromIterator<Dataflow> for DataflowStore {
    fn from_iter<I: IntoIterator<Item = Dataflow>>(iter: I) -> Self {
        let mut store = DataflowStore {
            inner: std::collections::HashMap::new(),
        };
        for dataflow in iter {
            store.insert(dataflow).unwrap();
        }
        store
    }
}

#[derive(Clone, Copy, Eq, PartialEq)]
pub enum RemoveMode {
    Cascade,
    Restrict,
}

impl RemoveMode {
    pub fn from_cascade(cascade: bool) -> RemoveMode {
        if cascade {
            RemoveMode::Cascade
        } else {
            RemoveMode::Restrict
        }
    }
}<|MERGE_RESOLUTION|>--- conflicted
+++ resolved
@@ -35,6 +35,7 @@
                             uuid: uuid::Uuid::new_v4(),
                         }),
                         typ: log.schema(),
+                        Vec::new(), // What should we actually do here?
                     })
                 }))
             }
@@ -139,28 +140,6 @@
     }
 }
 
-<<<<<<< HEAD
-impl Default for DataflowStore {
-    fn default() -> DataflowStore {
-        // TODO: This should be more closely coupled to the actual logging configuration.
-        dataflow::logging::LogVariant::default_logs()
-            .into_iter()
-            .map(|log| {
-                Dataflow::Source(Source {
-                    name: log.name().to_string(),
-                    connector: SourceConnector::Local(LocalSourceConnector {
-                        uuid: uuid::Uuid::new_v4(),
-                    }),
-                    typ: log.schema(),
-                    pkey_indices: Vec::new(), // What should we actually do here?
-                })
-            })
-            .collect()
-    }
-}
-
-=======
->>>>>>> d44e4ace
 impl FromIterator<Dataflow> for DataflowStore {
     fn from_iter<I: IntoIterator<Item = Dataflow>>(iter: I) -> Self {
         let mut store = DataflowStore {
